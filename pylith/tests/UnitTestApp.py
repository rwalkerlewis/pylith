--- conflicted
+++ resolved
@@ -13,14 +13,8 @@
 #
 # ======================================================================
 #
-<<<<<<< HEAD
 # @file pylith/tests/UnitTestApp.py
 #
-=======
-
-# @file pylith/tests/UnitTestApp.py
-
->>>>>>> d4f57842
 # @brief Python application for Python unit tests.
 
 from pyre.applications.Script import Script
@@ -35,24 +29,6 @@
 
     # PUBLIC METHODS /////////////////////////////////////////////////////
 
-<<<<<<< HEAD
-  def main(self):
-    """
-    Run the application.
-    """
-    from pylith.utils.PetscManager import PetscManager
-    petsc = PetscManager()
-    petsc.options = self.petscOptions
-    petsc.initialize()
-
-    success = unittest.TextTestRunner(verbosity=2).run(self._suite()).wasSuccessful()
-
-    petsc.finalize()
-
-    if not success:
-      import sys
-      sys.exit(1)
-=======
     def __init__(self, name="unittestapp", petsc_options=[("malloc_dump", "true")]):
         """
         Constructor.
@@ -85,7 +61,6 @@
     for component in facility.components():
         configureSubcomponents(component)
         component._configure()
->>>>>>> d4f57842
     return
 
 
