--- conflicted
+++ resolved
@@ -9,11 +9,7 @@
 // This code was developed as part of the Computational Infrastructure
 // for Geodynamics (http://geodynamics.org).
 //
-<<<<<<< HEAD
-// Copyright (c) 2010-2015 University of California, Davis
-=======
 // Copyright (c) 2010-2016 University of California, Davis
->>>>>>> f5ac9397
 //
 // See COPYING for license information.
 //
@@ -1155,11 +1151,7 @@
 
     // Create the dataspace
     const int ndims = 1;
-<<<<<<< HEAD
-    hsize_t dims[ndims] = { nstrings };
-=======
     hsize_t dims[ndims]; dims[0] = nstrings;
->>>>>>> f5ac9397
     hid_t dataspace = H5Screate_simple(ndims, dims, NULL);
     if (dataspace < 0)
       throw std::runtime_error("Could not create dataspace.");
